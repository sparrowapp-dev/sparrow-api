--- conflicted
+++ resolved
@@ -125,8 +125,6 @@
   })
   @IsBoolean()
   activeSync?: boolean;
-<<<<<<< HEAD
-=======
 
   @ApiProperty({ example: "C://users/github" })
   @IsString()
@@ -153,5 +151,4 @@
   @IsString()
   @IsNotEmpty()
   currentBranch: string;
->>>>>>> 58c71d9d
 }